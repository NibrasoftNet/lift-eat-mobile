import {
  DarkTheme,
  DefaultTheme,
  ThemeProvider,
} from '@react-navigation/native';
import '@/global.css';
import { GluestackUIProvider } from '@/components/ui/gluestack-ui-provider';
import { useFonts } from 'expo-font';
import ErrorBoundary from 'react-native-error-boundary';
import { Stack, useRouter } from 'expo-router';
import * as SplashScreen from 'expo-splash-screen';
import { StatusBar } from 'expo-status-bar';
import { Suspense, useEffect } from 'react';
import 'react-native-reanimated';
import { useOnlineManager } from '@/hooks/useOnlineManager';
import { useAppState } from '@/hooks/useAppState';

import { useColorScheme } from '@/hooks/useColorScheme';
import { QueryClient, QueryClientProvider } from '@tanstack/react-query';
import { useReactQueryDevTools } from '@dev-plugins/react-query';
import { ActivityIndicator, View } from 'react-native';
import { Button } from '@/components/ui/button';
import { Text } from '@/components/ui/text';
import { openDatabaseSync, SQLiteProvider } from 'expo-sqlite';
import { drizzle } from 'drizzle-orm/expo-sqlite';
import { useMigrations } from 'drizzle-orm/expo-sqlite/migrator';
import migrations from '@/drizzle/migrations';
import { addDummyData } from '@/db/addDummyData';
import { DrizzleProvider } from '@/utils/providers/DrizzleProvider';
import useSessionStore from '@/store/sessionStore';

SplashScreen.preventAutoHideAsync();
export const DATABASE_NAME = 'lift_eat_db';

const InitialLayout = () => {
<<<<<<< HEAD
  const router = useRouter();
  const { user } = useSessionStore();
=======
    const router = useRouter();
    const { user } = useSessionStore()

    useEffect(() => {
        console.log("user", user)
        if (!user) {
            router.replace("/analytics");
        } else {
            router.replace("/login");
        }
    }, []);
>>>>>>> 3cec7274

  useEffect(() => {
    console.log('user', user);
    if (!user) {
      router.replace('/register');
    } else {
      router.replace('/login');
    }
  }, []);

  return (
    <Stack
      screenOptions={{
        headerShown: false,
        animation: 'none',
        orientation: 'portrait',
        navigationBarHidden: true,
        statusBarHidden: true,
      }}
    >
      <Stack.Screen name="(root)" options={{ headerShown: false }} />
      <Stack.Screen name="intro" options={{ headerShown: false }} />
      <Stack.Screen name="+not-found" options={{ headerShown: false }} />
    </Stack>
  );
};

export default function ProjectLayout() {
  const colorScheme = useColorScheme();
  const expoDb = openDatabaseSync(DATABASE_NAME);
  const db = drizzle(expoDb);
  const { success, error } = useMigrations(db, migrations);
  const [loaded] = useFonts({
    SpaceMono: require('../assets/fonts/SpaceMono-Regular.ttf'),
  });

  const queryClient = new QueryClient({
    defaultOptions: { queries: { retry: 2 } },
  });
  // Enable Tanstack query dev tools
  useReactQueryDevTools(queryClient);

  // Use the custom hooks
  useOnlineManager();
  useAppState();

  useEffect(() => {
    if (error) {
      console.log('error occurred', error);
    }
    if (success) {
      addDummyData(db);
    }
  }, [success]);

  useEffect(() => {
    if (loaded) {
      SplashScreen.hideAsync();
    }
  }, [loaded]);

  if (!loaded) {
    return null;
  }

  const ErrorFallback = ({ error, resetError }: any) => (
    <View>
      <Text>Oops! Something went wrong:</Text>
      <Text>{error.toString()}</Text>
      <Button onPress={resetError}>Reset</Button>
    </View>
  );

  return (
    <GluestackUIProvider mode="light">
      <ThemeProvider value={colorScheme === 'dark' ? DarkTheme : DefaultTheme}>
        <QueryClientProvider client={queryClient}>
          <Suspense fallback={<ActivityIndicator size="large" />}>
            <SQLiteProvider
              databaseName={DATABASE_NAME}
              options={{ enableChangeListener: true }}
              useSuspense
            >
              <DrizzleProvider>
                <ErrorBoundary FallbackComponent={ErrorFallback}>
                  <InitialLayout />
                  <StatusBar style="auto" hidden={true} />
                </ErrorBoundary>
              </DrizzleProvider>
            </SQLiteProvider>
          </Suspense>
        </QueryClientProvider>
      </ThemeProvider>
    </GluestackUIProvider>
  );
}<|MERGE_RESOLUTION|>--- conflicted
+++ resolved
@@ -33,10 +33,6 @@
 export const DATABASE_NAME = 'lift_eat_db';
 
 const InitialLayout = () => {
-<<<<<<< HEAD
-  const router = useRouter();
-  const { user } = useSessionStore();
-=======
     const router = useRouter();
     const { user } = useSessionStore()
 
@@ -48,7 +44,6 @@
             router.replace("/login");
         }
     }, []);
->>>>>>> 3cec7274
 
   useEffect(() => {
     console.log('user', user);
