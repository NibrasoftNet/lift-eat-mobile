import { DarkTheme, DefaultTheme, ThemeProvider } from '@react-navigation/native';
import "@/global.css";
import { GluestackUIProvider } from "@/components/ui/gluestack-ui-provider";
import { useFonts } from 'expo-font';
<<<<<<< HEAD
import {Stack, useRouter} from 'expo-router';
=======
import { Stack, useRouter } from 'expo-router';
>>>>>>> 080ad885
import * as SplashScreen from 'expo-splash-screen';
import { StatusBar } from 'expo-status-bar';
import {useEffect, useState} from 'react';
import 'react-native-reanimated';
import { useOnlineManager } from "@/hooks/useOnlineManager";
import { useAppState } from "@/hooks/useAppState";

import { useColorScheme } from '@/hooks/useColorScheme';
import { QueryClient, QueryClientProvider } from '@tanstack/react-query';

SplashScreen.preventAutoHideAsync();

const InitialLayout = () => {
    const router = useRouter();
<<<<<<< HEAD
    const [showIntro] = useState<boolean>(true);

    useEffect(() => {
        if (showIntro) {
            router.replace('/intro');
        } else {
            router.replace('/register');
=======
    const [showIntro, setShowIntro] = useState<boolean>(true);

    useEffect(() => {
        if (showIntro) {
            router.replace('/details');
        } else {
            router.replace('/auth/register');
>>>>>>> 080ad885
        }
    }, []);

    return (
        <Stack
            screenOptions={{
                headerShown: false,
<<<<<<< HEAD
                animation: 'none',
=======
                animation: 'slide_from_bottom',
>>>>>>> 080ad885
                orientation: 'portrait',
                navigationBarHidden: true,
                statusBarHidden: true,
            }}
        >
            <Stack.Screen name="(root)" options={{ headerShown: false }} />
<<<<<<< HEAD
            <Stack.Screen name="intro" options={{ headerShown: false }} />
=======
            <Stack.Screen name="auth/register" options={{ headerShown: false, animation: 'slide_from_right' }} />
            <Stack.Screen name="auth/login" options={{ headerShown: false }} />
            <Stack.Screen name="intro" options={{ headerShown: false }} />
            <Stack.Screen name="details" options={{ headerShown: false }} />
>>>>>>> 080ad885
        </Stack>
    );
};

export default function ProjectLayout() {
    const colorScheme = useColorScheme();

    const [loaded] = useFonts({
        SpaceMono: require('../assets/fonts/SpaceMono-Regular.ttf'),
    });

    const queryClient = new QueryClient({
        defaultOptions: { queries: { retry: 2 } },
    });

<<<<<<< HEAD
=======
    // Use the custom hooks
>>>>>>> 080ad885
    useOnlineManager();
    useAppState();


    useEffect(() => {
        if (loaded) {
            SplashScreen.hideAsync();
        }
    }, [loaded]);

    if (!loaded) {
        return null;
    }

    return (
        <GluestackUIProvider mode="light">
            <ThemeProvider value={colorScheme === 'dark' ? DarkTheme : DefaultTheme}>
                <QueryClientProvider client={queryClient}>
                    <InitialLayout />
                    <StatusBar style="auto" />
                </QueryClientProvider>
            </ThemeProvider>
        </GluestackUIProvider>
    );
}<|MERGE_RESOLUTION|>--- conflicted
+++ resolved
@@ -2,11 +2,7 @@
 import "@/global.css";
 import { GluestackUIProvider } from "@/components/ui/gluestack-ui-provider";
 import { useFonts } from 'expo-font';
-<<<<<<< HEAD
 import {Stack, useRouter} from 'expo-router';
-=======
-import { Stack, useRouter } from 'expo-router';
->>>>>>> 080ad885
 import * as SplashScreen from 'expo-splash-screen';
 import { StatusBar } from 'expo-status-bar';
 import {useEffect, useState} from 'react';
@@ -21,7 +17,6 @@
 
 const InitialLayout = () => {
     const router = useRouter();
-<<<<<<< HEAD
     const [showIntro] = useState<boolean>(true);
 
     useEffect(() => {
@@ -29,15 +24,6 @@
             router.replace('/intro');
         } else {
             router.replace('/register');
-=======
-    const [showIntro, setShowIntro] = useState<boolean>(true);
-
-    useEffect(() => {
-        if (showIntro) {
-            router.replace('/details');
-        } else {
-            router.replace('/auth/register');
->>>>>>> 080ad885
         }
     }, []);
 
@@ -45,25 +31,17 @@
         <Stack
             screenOptions={{
                 headerShown: false,
-<<<<<<< HEAD
                 animation: 'none',
-=======
-                animation: 'slide_from_bottom',
->>>>>>> 080ad885
                 orientation: 'portrait',
                 navigationBarHidden: true,
                 statusBarHidden: true,
             }}
         >
             <Stack.Screen name="(root)" options={{ headerShown: false }} />
-<<<<<<< HEAD
-            <Stack.Screen name="intro" options={{ headerShown: false }} />
-=======
             <Stack.Screen name="auth/register" options={{ headerShown: false, animation: 'slide_from_right' }} />
             <Stack.Screen name="auth/login" options={{ headerShown: false }} />
             <Stack.Screen name="intro" options={{ headerShown: false }} />
             <Stack.Screen name="details" options={{ headerShown: false }} />
->>>>>>> 080ad885
         </Stack>
     );
 };
@@ -79,10 +57,7 @@
         defaultOptions: { queries: { retry: 2 } },
     });
 
-<<<<<<< HEAD
-=======
     // Use the custom hooks
->>>>>>> 080ad885
     useOnlineManager();
     useAppState();
 
